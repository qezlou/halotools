--- conflicted
+++ resolved
@@ -19,11 +19,9 @@
 
 - Added `rp_pi_tpcf_jackknife` function.
 
-<<<<<<< HEAD
 - Fixed bug in estimate_ngals method for case of assembly-biased occupation models. See https://github.com/astropy/halotools/issues/801
-=======
+
 - Removed obsolete bounds_enforcing_decorator_factory function - see https://github.com/astropy/halotools/issues/756
->>>>>>> c2f81952
 
 
 0.5 (2017-05-31)
